name: "Terraform root module checks"
on:
  push:
    branches:
      - master
  pull_request:
    paths-ignore:
      - "modules/*/lambdas/**"

env:
  tf_version: "0.12.24"
  tf_working_dir: "."
  AWS_REGION: eu-west-1
jobs:
  terraform:
    name: "Terraform"
    runs-on: ubuntu-latest
    steps:
      - name: "Checkout"
        uses: actions/checkout@v2
      - name: "Fake zip files" # Validate will fail if it cannot find the zip files
        run: |
<<<<<<< HEAD
          touch modules/agent/lambdas/webhook/webhook.zip
          touch modules/runners/lambdas/scale-runners/scale-runners.zip
=======
          touch modules/action-runner-binary-cache/lambdas/syncer/syncer.zip
          touch modules/agent/lambdas/webhook/webhook.zip
>>>>>>> e219b4a7
      - name: "Terraform Format"
        uses: hashicorp/terraform-github-actions@master
        with:
          tf_actions_version: ${{ env.tf_version }}
          tf_actions_subcommand: "fmt"
          tf_actions_working_dir: ${{ env.tf_working_dir }}
          tf_actions_comment: true
        env:
          GITHUB_TOKEN: ${{ secrets.GITHUB_TOKEN }}
      - name: "Terraform Init"
        uses: hashicorp/terraform-github-actions@master
        with:
          tf_actions_version: ${{ env.tf_version }}
          tf_actions_subcommand: "init"
          tf_actions_working_dir: ${{ env.tf_working_dir }}
          tf_actions_comment: true
        env:
          GITHUB_TOKEN: ${{ secrets.GITHUB_TOKEN }}
      - name: "Terraform Validate"
        uses: hashicorp/terraform-github-actions@master
        with:
          tf_actions_version: ${{ env.tf_version }}
          tf_actions_subcommand: "validate"
          tf_actions_working_dir: ${{ env.tf_working_dir }}
          tf_actions_comment: true
        env:
          GITHUB_TOKEN: ${{ secrets.GITHUB_TOKEN }}<|MERGE_RESOLUTION|>--- conflicted
+++ resolved
@@ -20,13 +20,9 @@
         uses: actions/checkout@v2
       - name: "Fake zip files" # Validate will fail if it cannot find the zip files
         run: |
-<<<<<<< HEAD
           touch modules/agent/lambdas/webhook/webhook.zip
           touch modules/runners/lambdas/scale-runners/scale-runners.zip
-=======
           touch modules/action-runner-binary-cache/lambdas/syncer/syncer.zip
-          touch modules/agent/lambdas/webhook/webhook.zip
->>>>>>> e219b4a7
       - name: "Terraform Format"
         uses: hashicorp/terraform-github-actions@master
         with:
